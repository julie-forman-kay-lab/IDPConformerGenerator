--- conflicted
+++ resolved
@@ -180,16 +180,6 @@
             ]
         ]
 
-<<<<<<< HEAD
-def test_list_files_recursively_3():
-    """Test .pdb."""
-    files = libio.list_files_recursively(
-        tcommons.data_folder,
-        ext='.pdb',
-        )
-    expected = [tcommons.data_folder.joinpath(p) for p in ['pdb_example.pdb', 'pdb_saved.pdb']]
-=======
->>>>>>> dd4bacd2
     assert sorted(files) == sorted(expected)
 
 
@@ -204,61 +194,6 @@
     'in1,ext,expected',
     [
         (
-<<<<<<< HEAD
-            [tcommons.data_folder],
-            None,
-            [
-                Path(tcommons.data_folder, '1ABC_D.dssp'),
-                Path(tcommons.data_folder, '1ABC_E.dssp'),
-                Path(tcommons.data_folder, 'cull.list'),
-                Path(tcommons.data_folder, 'pdblist.list'),
-                Path(tcommons.data_folder, 'pdb_example.pdb'),
-                Path(tcommons.data_folder, 'pdb_saved.pdb'),
-                Path(tcommons.data_folder, 'wrong.dssp'),
-                Path(tcommons.data_folder, 'wrong2.dssp'),
-                ]
-            ),
-        (
-            [
-                tcommons.data_folder,
-                Path(tcommons.data_folder, 'path_bundle.flist'),
-                Path(tcommons.data_folder, 'noexist_bundle.flist'),
-                ],
-            None,
-            [
-                Path(tcommons.project_folder, 'setup.py'),
-                Path(tcommons.data_folder, '1ABC_D.dssp'),
-                Path(tcommons.data_folder, '1ABC_E.dssp'),
-                Path(tcommons.data_folder, 'cull.list'),
-                Path(tcommons.data_folder, 'pdblist.list'),
-                Path(tcommons.data_folder, 'wrong.dssp'),
-                Path(tcommons.data_folder, 'wrong2.dssp'),
-                ]
-            ),
-        (
-            [Path(tcommons.data_folder, 'path_bundle.flist')],
-            None,
-            [
-                Path(tcommons.project_folder, 'setup.py'),
-                ]
-            ),
-        (
-            [tcommons.data_folder],
-            '.pdb',
-            [Path(tcommons.data_folder, '1A12_A.pdb')],
-            ),
-        (
-            [tcommons.data_folder],
-            'pdb',
-            [Path(tcommons.data_folder, '1A12_A.pdb')],
-            ),
-        (
-            [tcommons.data_folder],
-            '.none',
-            [],
-            ),
-        ]
-=======
         [
             tcommons.iofiles_folder / 'file1',
             tcommons.iofiles_folder / 'other_files',
@@ -275,7 +210,6 @@
             tcommons.iofiles_folder / 'other_files' / 'file5',
             ]
         )]
->>>>>>> dd4bacd2
     )
 def test_read_bundle_inputs(in1, ext, expected):
     """Test read_bundle multiple inputs."""
@@ -287,26 +221,9 @@
     'in1,ext,expected',
     [
         (
-<<<<<<< HEAD
-            tcommons.data_folder,
-            '.pdb',
-            [
-                Path(tcommons.data_folder, 'pdb_example.pdb'),
-                Path(tcommons.data_folder, 'pdb_saved.pdb')
-                ],
-            ),
-        (
-            tcommons.data_folder,
-            'pdb',
-            [
-                Path(tcommons.data_folder, 'pdb_example.pdb'),
-                Path(tcommons.data_folder, 'pdb_saved.pdb')
-                ],
-=======
             tcommons.iofiles_folder,
             '.ext',
             [tcommons.iofiles_folder / 'file.ext'],
->>>>>>> dd4bacd2
             ),
         (
             tcommons.iofiles_folder / 'other_files',
