--- conflicted
+++ resolved
@@ -180,7 +180,6 @@
 residue_elements = {'C', 'O', 'N', 'H', 'S', 'Se', 'D'}
 minimal_bb_atoms = ['N', 'CA', 'C']  # ordered!
 
-<<<<<<< HEAD
 #  Builder Definitions  ###
 #  average values of the backbone angles calculated from
 #  Dunbrack PISCES
@@ -200,30 +199,6 @@
 # build_bend_N_CA_C = (pi - average_N_CA_C) / 2
 # build_bend_CA_C_OXT = (pi - bend_CA_C_OXT) / 2
 # build_bend_CA_C_O = average_CA_C_O / 2  # this angle does not require `pi -`
-=======
-# """
-# Builder Definitions For Fixed Bond Geometries
-# ---------------------------------------------
-# Average values of the backbone angles calculated from Dunbrack PISCES
-# cull_d200611/200611/cullpdb_pc90_res1.6_R0.25_d200611_chains8807
-#
-# Float values are represented as ratio of integers
-# https://docs.python.org/3/tutorial/floatingpoint.html
-# """
-# average_N_CA_C = 8731046790257777 / 4503599627370496  # +- 0.04375239960584633
-# average_CA_C_Np1 = 4587708133805365 / 2251799813685248  # +- 0.022904896537130497
-# average_Np1_C_O = 4733796466948169 / 2251799813685248  # +- 0.019050491268134375
-# average_CA_C_O = 4825315589323725 / 2251799813685248  # +- 0.017982788310237034
-# average_Cm1_N_CA = 2385749441983237 / 1125899906842624  # +- 0.029039312259214314
-# bend_CA_C_OXT = 2 * pi / 3
-#
-# # pi corrected angles needed for the building algorithm
-# build_bend_N_CA_C = (pi - average_N_CA_C) / 2
-# build_bend_CA_C_Np1 = (pi - average_CA_C_Np1) / 2
-# build_bend_CA_C_O = average_CA_C_O / 2  # this angle does not require `pi -`
-# build_bend_Cm1_N_CA = (pi - average_Cm1_N_CA) / 2
-# build_bend_CA_C_OXT = (pi - bend_CA_C_OXT) / 2
->>>>>>> 94c2ee31
 #
 # distance_N_CA = 6576479998126497 / 4503599627370496  # 1.46027 +- 0.013036
 # distance_CA_C = 6861872558247717 / 4503599627370496  # 1.52364 +- 0.012599
