--- conflicted
+++ resolved
@@ -65,12 +65,4 @@
     return False
 
 
-<<<<<<< HEAD
-source_folder = Path(__file__).absparent
-
-
-__version__ = '0.1.0'
-
-=======
-__version__ = '0.3.1'
->>>>>>> 100ec1b6
+__version__ = '0.3.1'