"""
Builds IDP conformers.

Build from a database of torsion angles and secondary structure
information. Database is as created by `idpconfgen torsions` CLI.

USAGE:
    $ idpconfgen build -db torsions.json -seq MMMMMMM...

"""
import argparse
from functools import partial
from itertools import cycle
from multiprocessing import Pool, Queue
from random import randint
from time import time

import numpy as np

from idpconfgen import Path, log
from idpconfgen.components.energy_threshold_type import add_et_type_arg
from idpconfgen.components.sidechain_packing import (
    DEFAULT_SDM,
    add_mcsce_subparser,
    add_sidechain_method,
    get_sidechain_packing_parameters,
    sidechain_packing_methods,
    )
from idpconfgen.components.xmer_probs import (
    add_xmer_arg,
    compress_xmer_to_key,
    prepare_xmer_probs,
    )
from idpconfgen.core.build_definitions import (
    backbone_atoms,
    build_bend_H_N_C,
    distance_C_O,
    distance_H_N,
    forcefields,
    n_terminal_h_coords_at_origin,
    n_proline_h_coord_at_origin,
    sidechain_templates,
    )
from idpconfgen.core.definitions import dssp_ss_keys
from idpconfgen.core.exceptions import IDPConfGenException
from idpconfgen.libs import libcli
from idpconfgen.libs.libbuild import (
    build_regex_substitutions,
    prepare_slice_dict,
    create_sidechains_masks_per_residue,
    get_cycle_bond_type,
    get_cycle_distances_backbone,
    init_conflabels,
    init_confmasks,
    prepare_energy_function,
    )
from idpconfgen.libs.libcalc import (
    calc_residue_num_from_index,
    calc_torsion_angles,
    make_coord_Q,
    make_coord_Q_COO,
    make_coord_Q_planar,
    make_seq_probabilities,
    place_sidechain_template,
    rotate_coordinates_Q_njit,
    rrd10_njit,
    )
from idpconfgen.libs.libfilter import aligndb
from idpconfgen.libs.libhigherlevel import bgeo_reduce
from idpconfgen.libs.libio import (
    make_folder_or_cwd,
    read_dict_from_json,
    read_dictionary_from_disk,
    )
from idpconfgen.libs.libparse import (
    fill_list,
    get_seq_chunk_njit,
    get_trimer_seq_njit,
    remap_sequence,
    remove_empty_keys,
    translate_seq_to_3l,
    )
from idpconfgen.libs.libpdb import atom_line_formatter
from idpconfgen.logger import S, T, init_files, pre_msg, report_on_crash


_file = Path(__file__).myparents()
LOGFILESNAME = 'idpconfgen_build'

# Global variables needed to build conformers.
# Why are global variables needed?
# I use global variables to facilitate distributing conformer creation
# processes across multiple cores. In this way cores can read global variables
# fast and with non-significant overhead.

# Bond Geometry library variables
# if __name__ == '__main__', these will be populated in main()
# else will be populated in conformer_generator
# populate_globals() populates these variables once called.
BGEO_path = Path(_file, 'core', 'data', 'bgeo.tar')
BGEO_full = {}
BGEO_trimer = {}
BGEO_res = {}

# SLICES and ANGLES will be populated in main() with the torsion angles.
# it is not expected SLICES or ANGLES to be populated anywhere else.
# The slice objects from where the builder will feed to extract torsion
# fragments from ANGLES.
ANGLES = None
SLICES = []
SLICEDICT_XMERS = None
XMERPROBS = None
GET_ADJ = None

# keeps a record of the conformer numbers written to disk across the different
# cores
CONF_NUMBER = Queue()
RANDOMSEEDS = Queue()

# The conformer building process needs data structures for two different
# identities: the all-atom representation of the input sequence, and the
# corresponding Ala/Gly/Pro template uppon which the coordinates will be built.
# These variables are defined at the module level so they serve as global
# variables to be read by the different process during multiprocessing. Reading
# from global variables is performant in Python multiprocessing. This is the
# same strategy as applied for SLICES and ANGLES.
ALL_ATOM_LABELS = None
ALL_ATOM_MASKS = None
ALL_ATOM_EFUNC = None
TEMPLATE_LABELS = None
TEMPLATE_MASKS = None
TEMPLATE_EFUNC = None


class _BuildPreparation:
    pass



def are_globals():
    """Assess if global variables needed for building are populated."""
    return all((
        ALL_ATOM_LABELS,
        ALL_ATOM_MASKS,
        ALL_ATOM_EFUNC,
        TEMPLATE_LABELS,
        TEMPLATE_MASKS,
        TEMPLATE_EFUNC,
        BGEO_full,
        BGEO_trimer,
        BGEO_res,
        ))


# CLI argument parser parameters
_name = 'build'
_help = 'Builds conformers from database.'

_prog, _des, _usage = libcli.parse_doc_params(__doc__)


ap = libcli.CustomParser(
    prog=_prog,
    description=libcli.detailed.format(_des),
    usage=_usage,
    formatter_class=argparse.RawDescriptionHelpFormatter,
    )
# https://stackoverflow.com/questions/24180527

libcli.add_argument_idb(ap)
libcli.add_argument_seq(ap)

ap.add_argument(
    '-nc',
    '--nconfs',
    help='Number of conformers to build.',
    default=1,
    type=int,
    )

#########################################
<<<<<<< HEAD
ap.add_argument(
    '--dloop-off',
    help='Sampling loops is active by default. Use this flag to deactivate it.',
    action="store_true",
    )

ap.add_argument(
    '--dhelix',
    help=(
        'Samples the database also for helix segments. '
        'This feature can be used in combination with --dstrand.'
        'To explore the three secondary structures, activate --dhelix and '
        '--dstrand, loop search is always active. '
        'These features need to be used in combination with the `-rd` flag '
        'in `idpconfgen sscalc`.'
        ),
    action="store_true",
    )

ap.add_argument(
    '--dstrand',
    help=(
        'Samples the database also for strand segments. '
        'See help for `--dhelix`.'
        ),
    action="store_true",
    )

ap.add_argument(
    '--dany',
    help=(
        'Samples the database based on sequence identity only. '
        'Activating this option disregards any secondary structure annotation. '
        'Requires --dloop-off.'
        ),
    action="store_true",
    )

ap.add_argument(
    '--duser',
    help=(
        'NOTE: Very advanced users only. Use this option to define your own '
        'regular expressions for the database sampling process. '
        'You only want to use this option if you know how the code works '
        'internally. Use this option instead of --dhelix, --dstrand, '
        '--dany. Requires --dloop-off.'
        ),
    default=None,
    nargs='+',
    )
=======
libcli.add_argument_dloopoff(ap)
libcli.add_argument_dhelix(ap)
libcli.add_argument_dstrand(ap)
libcli.add_argument_dany(ap)
libcli.add_argument_duser(ap)
>>>>>>> 1ae7cc32
#########################################

ap.add_argument(
    '-csss',
    '--custom-sampling',
    help=(
        'Input .JSON file for probabilistic CSSS. '
        'Will use DSSP codes in this .JSON instead of --dhelix, --dstrand, '
        '--dany. Requires --dloop-off. CSSS.JSON file is as created by the '
        '`idpconfgen csssconv` or `idpconfgen makecsss` command.'
        ),
    default=None,
    )

ap.add_argument(
    '-dsd',
    '--disable-sidechains',
    help='Whether or not to compute sidechains. Defaults to True.',
    action='store_true',
    )

_ffchoice = list(forcefields.keys())
ap.add_argument(
    '-ff',
    '--forcefield',
    help=(
        'Forcefield parameters and atom labels. '
        f'Defaults to {_ffchoice[0]}.'
        ),
    choices=_ffchoice,
    default=_ffchoice[0],
    )

ap.add_argument(
    '-bgeo_path',
    '--bgeo_path',
    help=(
        'Path to the bond geometry database as generated by `bgeo` CLI. '
        'Defaults to `None`, uses the internal library.'
        ),
    default=None,
    )

ap.add_argument(
    '-etbb',
    '--energy-threshold-backbone',
    help=(
        'The energy threshold above which fragments will be rejected '
        'when building the BACKBONE atoms. Defaults to 10.'
        ),
    default=10.0,
    type=float,
    )

ap.add_argument(
    '-etss',
    '--energy-threshold-sidechains',
    help=(
        'The energy threshold above which conformers will be rejected '
        'after packing the sidechains (ignored if `-dsd`). '
        'Defaults to 1000.'
        ),
    default=1000.0,
    type=float,
    )


add_et_type_arg(ap)

libcli.add_argument_subs(ap)

add_xmer_arg(ap)


ap.add_argument(
    '-el',
    '--energy-log',
    help='File where to save the energy value of each conformer.',
    type=Path,
    default='energies.log',
    )


add_sidechain_method(ap)
add_mcsce_subparser(ap)
libcli.add_argument_output_folder(ap)
libcli.add_argument_random_seed(ap)
libcli.add_argument_ncores(ap)


class EnergyLogSaver:
    """
    Save conformer energies to a log file.

    This object is intended to be used by the client only.
    It can accommodate calls from different processors, but it is not
    sent to the different processors, it is managed by the main()
    function.
    """
    def start(self, path):
        self.dest = open(path, 'w')
    def save(self, confname, energy):
        self.dest.write(f'{confname},{energy}\n')
        self.dest.flush()
    def close(self):
        self.dest.close()


ENERGYLOGSAVER = EnergyLogSaver()


def parse_CSSS(path2csss):
    """
    Prepares CSSS.JSON dictionary for the conformer building process.

    The secondary structure keys are identified.
    The probabilities for each residue are normalized to 1, that is:
    (1 2 2) results in (0.2 0.4 0.4).

    Parameters
    ----------
    path2csss : string
        Path to where the csss_[ID].json file is containing ss_regexes and
        their respective probabilities.

    Returns
    -------
    dict
        First key layer indicats residue number position, second key layer
        indicates the DSSP regex to search for and the values are the probabilities.

    set
        A set with all the different secondary structure keys identified in the
        CSSS.JSON file.
    """
    # this function was originally done by @menoliu
    # @joaomcteixeira gave it a touch
    csss_dict = read_dict_from_json(path2csss)
    all_dssps = set()

    # we can use this implementation because dictionaries are sorted by default
    for resid, dssps in csss_dict.items():
        probabilities = list(dssps.values())
        all_dssps.update(dssps.keys())
        prob_normalized = make_seq_probabilities(probabilities)
        for dssp_code, prob_n in zip(dssps.keys(), prob_normalized):
            dssps[dssp_code] = prob_n

    return csss_dict, all_dssps


def main(
        input_seq,
        database,
        custom_sampling,
        dloop_off=False,
        dstrand=False,
        dhelix=False,
        duser=False,
        dany=False,
        func=None,
        forcefield=None,
        bgeo_path=None,
        residue_substitutions=None,
        nconfs=1,
        ncores=1,
        random_seed=0,
        xmer_probs=None,
        output_folder=None,
        energy_log='energies.log',
        sidechain_method=DEFAULT_SDM,
        **kwargs,  # other kwargs target energy function, for example.
        ):
    """
    Execute main client logic.

    Distributes over processors.
    """
    # ensuring some parameters do not overlap
    dloop = not dloop_off
    any_def_loops = any((dloop, dhelix, dstrand))
    non_overlapping_parameters = (any_def_loops, dany, duser, bool(custom_sampling))  # noqa: E501
    _sum = sum(map(bool, non_overlapping_parameters))

    if _sum > 1:
        emsg = (
            'Note (dloop, dstrand, dhelix), dany, duser, and '
            'custom_sampling are mutually exclusive.'
            )
        raise ValueError(emsg)
    elif _sum < 1:
        raise ValueError("Give at least one sampling option.")

    del _sum
    del non_overlapping_parameters
    # done

    output_folder = make_folder_or_cwd(output_folder)
    init_files(log, Path(output_folder, LOGFILESNAME))
    log.info(f'input sequence: {input_seq}')
    # Calculates how many conformers are built per core
    if nconfs < ncores:
        ncores = 1
        conformers_per_core = nconfs
        remaining_confs = 0
    else:
        conformers_per_core = nconfs // ncores
        # in case nconfs is not multiple of ncores, builds the remaining confs
        # at the end
        remaining_confs = nconfs % ncores

    log.info(
        f'running in {ncores} cores with '
        f'{remaining_confs} remaining confs'
        )

    # we use a dictionary because fragments will be evaluated to exact match
    global ANGLES, SLICEDICT_XMERS, XMERPROBS, GET_ADJ

    xmer_probs_tmp = prepare_xmer_probs(xmer_probs)

    # reads regexes
    # regexes will only be sampled for the fragment sizes selected.
    xmer_range = xmer_probs_tmp.sizes[0], xmer_probs_tmp.sizes[-1]

    # set up the information from CSSS.JSON files
    csss_dict = False
    csss_dssp_regexes = None

    all_valid_ss_codes = ''.join(dssp_ss_keys.valid)

    # There are four possibilities of sampling:
    # 1) Sampling loops and/or helix and/or strands, where the found fragments are
    #    all of the same secondary structure
    # 2) sample "any". Disregards any secondary structure annotated
    # 3) custom sample given by the user
    # 4) advanced sampling
    #
    # The following if/else block creates the needed variables according to each
    # scenario.

    if dany:
        # will sample the database disregarding the SS annotation
        dssp_regexes = [all_valid_ss_codes]

    elif custom_sampling:
        csss_dict, csss_dssp_regexes = parse_CSSS(custom_sampling)

        # If the user wants to sample "any" for some residues
        # they can have "X" in the CSSS.JSON but that will be converted internally below
        if "X" in csss_dssp_regexes:
            csss_dssp_regexes.remove("X")
            csss_dssp_regexes.add(all_valid_ss_codes)
            for _k, _v in csss_dict.items():
                # X means any SS.
                if "X" in _v:
                    _v[all_valid_ss_codes] = _v.pop("X")

        dssp_regexes = list(csss_dssp_regexes)

    elif any((dloop, dhelix, dstrand)):
        dssp_regexes = []
        if dloop: dssp_regexes.append("L")
        if dhelix: dssp_regexes.append("H")
        if dstrand: dssp_regexes.append("E")

    elif duser:
        # this is very advanced, users should know what they are doing :-)
        dssp_regexes = duser

    else:
        raise AssertionError("One option is missing. Code shouldn't be here.")

    assert isinstance(dssp_regexes, list), \
        f"`dssp_regexes` should be a list at this point: {type(dssp_regexes)}"

    db = read_dictionary_from_disk(database)
    _, ANGLES, secondary, primary = aligndb(db)
    del db

    # these are the slices with which to sample the ANGLES array
    SLICEDICT_XMERS = prepare_slice_dict(
        primary,
        input_seq,
        csss=bool(csss_dict),
        dssp_regexes=dssp_regexes,
        secondary=secondary,
        mers_size=xmer_probs_tmp.sizes,
        res_tolerance=residue_substitutions,
        ncores=ncores,
        )

    remove_empty_keys(SLICEDICT_XMERS)
    # updates user defined fragment sizes and probabilities to the ones actually
    # observed
    _ = compress_xmer_to_key(xmer_probs_tmp, sorted(SLICEDICT_XMERS.keys()))
    XMERPROBS = _.probs

    GET_ADJ = get_adjacent_angles(
        sorted(SLICEDICT_XMERS.keys()),
        XMERPROBS,
        input_seq,
        ANGLES,
        SLICEDICT_XMERS,
        csss_dict,
        residue_replacements=residue_substitutions,
        )

    populate_globals(
        input_seq=input_seq,
        bgeo_path=bgeo_path or BGEO_path,
        forcefield=forcefields[forcefield],
        **kwargs)

    # create different random seeds for the different cores
    # seeds created to the cores based on main seed are predictable
    for i in range(ncores + bool(remaining_confs)):
        RANDOMSEEDS.put(random_seed + i)

    # creates a queue of numbers that will serve all subprocesses.
    # Used to name the output files, conformer_1, conformer_2, ...
    for i in range(1, nconfs + 1):
        CONF_NUMBER.put(i)

    ENERGYLOGSAVER.start(output_folder.joinpath(energy_log))

    # get sidechain dedicated parameters
    sidechain_parameters = \
        get_sidechain_packing_parameters(kwargs, sidechain_method)

    # prepars execution function
    consume = partial(
        _build_conformers,
        input_seq=input_seq,  # string
        output_folder=output_folder,
        nconfs=conformers_per_core,  # int
        sidechain_parameters=sidechain_parameters,
        sidechain_method=sidechain_method,  # goes back to kwards
        **kwargs,
        )

    execute = partial(
        report_on_crash,
        consume,
        ROC_exception=Exception,
        ROC_folder=output_folder,
        ROC_prefix=_name,
        )

    start = time()
    with Pool(ncores) as pool:
        imap = pool.imap(execute, range(ncores))
        for _ in imap:
            pass

    if remaining_confs:
        execute(conformers_per_core * ncores, nconfs=remaining_confs)

    log.info(f'{nconfs} conformers built in {time() - start:.3f} seconds')
    ENERGYLOGSAVER.close()


def populate_globals(
        *,
        input_seq=None,
        bgeo_path=BGEO_path,
        forcefield=None,
        **efunc_kwargs):
    """
    Populate global variables needed for building.

    Currently, global variables include:

    BGEO_full
    BGEO_trimer
    BGEO_res
    ALL_ATOM_LABELS, ALL_ATOM_MASKS, ALL_ATOM_EFUNC
    TEMPLATE_LABELS, TEMPLATE_MASKS, TEMPLATE_EFUNC

    Parameters
    ----------
    bgeo_path : str or Path
        The path pointing to a bond geometry library as created by the
        `bgeo` CLI.

    forcefield : str
        A key in the `core.build_definitions.forcefields` dictionary.
    """
    if not isinstance(input_seq, str):
        raise ValueError(
            '`input_seq` not valid. '
            f'Expected string found {type(input_seq)}'
            )

    global BGEO_full, BGEO_trimer, BGEO_res

    BGEO_full.update(read_dictionary_from_disk(bgeo_path))
    _1, _2 = bgeo_reduce(BGEO_full)
    BGEO_trimer.update(_1)
    BGEO_res.update(_2)
    del _1, _2
    assert BGEO_full
    assert BGEO_trimer
    assert BGEO_res
    # this asserts only the first layer of keys
    assert list(BGEO_full.keys()) == list(BGEO_trimer.keys()) == list(BGEO_res.keys())  # noqa: E501

    # populates the labels
    global ALL_ATOM_LABELS, ALL_ATOM_MASKS, ALL_ATOM_EFUNC
    global TEMPLATE_LABELS, TEMPLATE_MASKS, TEMPLATE_EFUNC

    topobj = forcefield(add_OXT=True, add_Nterminal_H=True)

    ALL_ATOM_LABELS = init_conflabels(input_seq, topobj.atom_names)
    TEMPLATE_LABELS = init_conflabels(remap_sequence(input_seq), topobj.atom_names)  # noqa: E501

    ALL_ATOM_MASKS = init_confmasks(ALL_ATOM_LABELS.atom_labels)
    TEMPLATE_MASKS = init_confmasks(TEMPLATE_LABELS.atom_labels)

    ALL_ATOM_EFUNC = prepare_energy_function(
        ALL_ATOM_LABELS.atom_labels,
        ALL_ATOM_LABELS.res_nums,
        ALL_ATOM_LABELS.res_labels,
        topobj,
        **efunc_kwargs)

    TEMPLATE_EFUNC = prepare_energy_function(
        TEMPLATE_LABELS.atom_labels,
        TEMPLATE_LABELS.res_nums,
        TEMPLATE_LABELS.res_labels,
        topobj,
        **efunc_kwargs)

    del topobj
    return


# private function because it depends on the global `CONF_NUMBER`
# which is assembled in `main()`
def _build_conformers(
        *args,
        input_seq=None,
        conformer_name='conformer',
        output_folder=None,
        nconfs=1,
        sidechain_parameters=None,
        **kwargs,
        ):
    """Arrange building of conformers and saves them to PDB files."""
    ROUND = np.round


    # TODO: this has to be parametrized for the different HIS types
    input_seq_3_letters = translate_seq_to_3l(input_seq)

    builder = conformer_generator(
        input_seq=input_seq,
        random_seed=RANDOMSEEDS.get(),
        sidechain_parameters=sidechain_parameters,
        **kwargs)

    atom_labels, residue_numbers, residue_labels = next(builder)

    for _ in range(nconfs):

        energy, coords = next(builder)

        pdb_string = gen_PDB_from_conformer(
            input_seq_3_letters,
            atom_labels,
            residue_numbers,
            ROUND(coords, decimals=3),
            )

        fname = f'{conformer_name}_{CONF_NUMBER.get()}.pdb'

        with open(Path(output_folder, fname), 'w') as fout:
            fout.write(pdb_string)

        ENERGYLOGSAVER.save(fname, energy)

    del builder
    return


# the name of this function is likely to change in the future
def conformer_generator(
        *,
        input_seq=None,
        generative_function=None,
        disable_sidechains=True,
        sidechain_method='faspr',
        energy_threshold_backbone=10,
        energy_threshold_sidechains=1000,
        bgeo_path=None,
        forcefield=None,
        random_seed=0,
        sidechain_parameters=None,
        **energy_funcs_kwargs,
        ):
    """
    Build conformers.

    `conformer_generator` is actually a Python generator. Examples on
    how it works:

    Note that all arguments are **named** arguments.

    >>> builder = conformer_generator(
    >>>    input_seq='MGAETTWSCAAA'  # the primary sequence of the protein
    >>>    )

    `conformer_generator` is a generator, you can instantiate it simply
    providing the residue sequence of your protein of interest.

    The **very first** iteration will return the labels of the protein
    being built. Labels are sorted by all atom models. Likewise,
    `residue_number` and `residue_labels` sample **all atoms**. These
    three are numpy arrays and can be used to index the actual coordinates.

    >>> atom_labels, residue_numbers, residue_labels = next(builder)

    After this point, each iteraction `next(builder)` yields the coordinates
    for a new conformer. There is no limit in the generator.

    >>> new_coords = next(builder)

    `new_coords` is a (N, 3) np.float64 array where N is the number of
    atoms. As expected, atom coordinates are aligned with the labels
    previously generated.

    When no longer needed,

    >>> del builder

    Should delete the builder generator.

    You can gather the coordinates of several conformers in a single
    multi dimensional array with the following:

    >>> builder = conformer_generator(
    >>>     input_seq='MGGGGG...',
    >>>     generative_function=your_function)
    >>>
    >>> atoms, res3letter, resnums = next(builder)
    >>>
    >>> num_of_conformers = 10_000
    >>> shape = (num_of_conformers, len(atoms), 3)
    >>> all_coords = np.empty(shape, dtype=float64)
    >>>
    >>> for i in range(num_of_conformers):
    >>>     all_coords[i, :, :] = next(builder)
    >>>

    Parameters
    ----------
    input_seq : str, mandatory
        The primary sequence of the protein being built in FASTA format.
        `input_seq` will be used to generate the whole conformers' and
        labels arrangement.
        Example: "MAGERDDAPL".

    generative_function : callable, optional
        The generative function used by the builder to retrieve torsion
        angles during the building process.

        The builder expects this function to receive two parameters:
            - `nres`, the residue fragment size to get angles from
            - `cres`, the next residue being built. For example,
                with cres=10, the builder will expect a minimum of three
                torsion angles (phi, psi, omega) for residue 10.

        Depending on the nature of the `generative function` the two
        pameters may be ignored by the function itself (use **kwargs
        for that purpose).

        If `None` provided, the builder will use the internal `SLIDES`
        and `ANGLES` variables and will assume the `cli_build.main` was
        executed priorly, or that ANGLES and SLICES were populated
        properly.

    disable_sidechains : bool
        Disables sidechain creation. Defaults to `False`, computes
        sidechains.

    nconfs : int
        The number of conformers to build.

    sidechain_method : str
        The method used to build/pack sidechains over the backbone
        structure. Defaults to `faspr`.
        Expects a key in `components.sidechain_packing.sidechain_packing_methods`.

    bgeo_path : str of Path
        Path to a bond geometry library as created by `bgeo` CLI.

    Yields
    ------
    First yield: tuple (np.ndarray, np.ndarray, np.ndarray)
        The conformer label arrays.

    Other yields: tuple (float, np.ndarray)
        Energy of the conformer, conformer coordinates.
    """
    if not isinstance(input_seq, str):
        raise ValueError(f'`input_seq` must be given! {input_seq}')
    if sidechain_method not in sidechain_packing_methods:
        raise ValueError(
            f'{sidechain_method} not in `sidechain_packing_methods`. '
            f'Expected {list(sidechain_packing_methods.keys())}.'
            )

    log.info(f'random seed: {random_seed}')
    np.random.seed(random_seed)
    seed_report = pre_msg(f'seed {random_seed}', sep=' - ')

    # prepares protein sequences
    all_atom_input_seq = input_seq
    template_input_seq = remap_sequence(all_atom_input_seq)
    template_seq_3l = translate_seq_to_3l(template_input_seq)

    ANY = np.any
    BUILD_BEND_H_N_C = build_bend_H_N_C
    CALC_TORSION_ANGLES = calc_torsion_angles
    DISTANCE_NH = distance_H_N
    DISTANCE_C_O = distance_C_O
    ISNAN = np.isnan
    GET_TRIMER_SEQ = get_trimer_seq_njit
    MAKE_COORD_Q_COO_LOCAL = make_coord_Q_COO
    MAKE_COORD_Q_PLANAR = make_coord_Q_planar
    MAKE_COORD_Q_LOCAL = make_coord_Q
    NAN = np.nan
    NORM = np.linalg.norm
    # the N terminal Hs are three for all atoms but only two for Proline
    # depending whether the first residue is a Proline, we use one template
    # or another.
    N_TERMINAL_H = n_proline_h_coord_at_origin if input_seq[0] == "P" else n_terminal_h_coords_at_origin  # noqa: E501
    PI2 = np.pi * 2
    PLACE_SIDECHAIN_TEMPLATE = place_sidechain_template
    RAD_60 = np.radians(60)
    RC = np.random.choice
    RINT = randint
    ROT_COORDINATES = rotate_coordinates_Q_njit
    RRD10 = rrd10_njit
    SIDECHAIN_TEMPLATES = sidechain_templates
    SUM = np.nansum
    angles = ANGLES
    slices = SLICES
    global BGEO_full
    global BGEO_trimer
    global BGEO_res
    global ALL_ATOM_LABELS
    global ALL_ATOM_MASKS
    global ALL_ATOM_EFUNC
    global TEMPLATE_LABELS
    global TEMPLATE_MASKS
    global TEMPLATE_EFUNC
    global XMERPROBS
    global SLICEDICT_MONOMERS
    global SLICEDICT_XMERS
    global GET_ADJ

    del input_seq

    # these flags exist to populate the global variables in case they were not
    # populated yet. Global variables are populated through the main() function
    # if the script runs as CLI. Otherwise, if conformer_generator() is imported
    # and used directly, the global variables need to be configured here.
    if not are_globals():
        if forcefield not in forcefields:
            raise ValueError(
                f'{forcefield} not in `forcefields`. '
                f'Expected {list(forcefields.keys())}.'
                )
        populate_globals(
            input_seq=all_atom_input_seq,
            bgeo_path=bgeo_path or BGEO_path,
            forcefield=forcefields[forcefield],
            **energy_funcs_kwargs,
            )

    # semantic exchange for speed al readibility
    with_sidechains = not(disable_sidechains)

    if with_sidechains:
        log.info(S(f"configuring sidechain method: {sidechain_method}"))
        # we use named arguments here to allow ignored non needed parameters
        # with **kwargs
        build_sidechains = sidechain_packing_methods[sidechain_method](
            input_seq=all_atom_input_seq,
            template_masks=TEMPLATE_MASKS,
            all_atom_masks=ALL_ATOM_MASKS,
            user_parameters=sidechain_parameters,
            )

    # tests generative function complies with implementation requirements
    if generative_function:
        try:
            generative_function(nres=1, cres=0)
        except Exception as err:  # this is generic Exception on purpose
            errmsg = (
                'The `generative_function` provided is not compatible with '
                'the building process. Please read `build_conformers` docstring'
                ' for more details.'
                )
            raise IDPConfGenException(errmsg) from err

    # yields atom labels
    # all conformers generated will share these labels
    yield (
        ALL_ATOM_LABELS.atom_labels,
        ALL_ATOM_LABELS.res_nums,
        ALL_ATOM_LABELS.res_labels,
        )
    all_atom_num_atoms = len(ALL_ATOM_LABELS.atom_labels)
    template_num_atoms = len(TEMPLATE_LABELS.atom_labels)

    all_atom_coords = np.full((all_atom_num_atoms, 3), NAN, dtype=np.float64)
    template_coords = np.full((template_num_atoms, 3), NAN, dtype=np.float64)

    # +2 because of the dummy coordinates required to start building.
    # see later adding dummy coordinates to the structure seed
    bb = np.full((TEMPLATE_MASKS.bb3.size + 2, 3), NAN, dtype=np.float64)
    bb_real = bb[2:, :]  # backbone coordinates without the dummies

    # coordinates for the carbonyl oxigen atoms
    bb_CO = np.full((TEMPLATE_MASKS.COs.size, 3), NAN, dtype=np.float64)

    # notice that NHydrogen_mask does not see Prolines
    bb_NH = np.full((TEMPLATE_MASKS.NHs.size, 3), NAN, dtype=np.float64)
    bb_NH_idx = np.arange(len(bb_NH))
    # Creates masks and indexes for the `for` loop used to place NHs.
    # The first residue has no NH, prolines have no NH.
    non_pro = np.array(list(template_input_seq)[1:]) != 'P'
    # NHs index numbers in bb_real
    bb_NH_nums = np.arange(3, (len(template_input_seq) - 1) * 3 + 1, 3)[non_pro]
    bb_NH_nums_p1 = bb_NH_nums + 1
    assert bb_NH.shape[0] == bb_NH_nums.size == bb_NH_idx.size

    # sidechain masks
    # this is sidechain agnostic, works for every sidechain, yet here we
    # use only ALA, PRO, GLY - Mon Feb 15 17:29:20 2021
    ss_masks = create_sidechains_masks_per_residue(
        TEMPLATE_LABELS.res_nums,
        TEMPLATE_LABELS.atom_labels,
        backbone_atoms,
        )
    # ?

    # /
    # creates seed coordinates:
    # because the first torsion angle of a residue is the omega, we need
    # to prepare 2 dummy atoms to simulate the residue -1, so that the
    # first omega can be placed. There is no need to setup specific
    # positions, just to create a place upon which the build atom
    # routine can create a new atom from a torsion.
    dummy_CA_m1_coord = np.array((0.0, 1.0, 1.0))
    dummy_C_m1_coord = np.array((0.0, 1.0, 0.0))
    n_terminal_N_coord = np.array((0.0, 0.0, 0.0))

    # seed coordinates array
    seed_coords = np.array((
        dummy_CA_m1_coord,
        dummy_C_m1_coord,
        n_terminal_N_coord,
        ))
    # ?

    # /
    # prepares method binding
    bbi0_register = []
    bbi0_R_APPEND = bbi0_register.append
    bbi0_R_POP = bbi0_register.pop
    bbi0_R_CLEAR = bbi0_register.clear

    COi0_register = []
    COi0_R_APPEND = COi0_register.append
    COi0_R_POP = COi0_register.pop
    COi0_R_CLEAR = COi0_register.clear

    res_R = []  # residue number register
    res_R_APPEND = res_R.append
    res_R_POP = res_R.pop
    res_R_CLEAR = res_R.clear
    # ?

    # /
    # required inits
    broke_on_start_attempt = False
    start_attempts = 0
    max_start_attempts = 500  # maximum attempts to start a conformer
    # because we are building from a experimental database there can be
    # some angle combinations that fail on our validation process from start
    # if this happens more than `max_start_attemps` the production is canceled.
    # ?

    # /
    # STARTS BUILDING
    conf_n = 1
    while 1:
        # prepares cycles for building process
        bond_lens = get_cycle_distances_backbone()
        bond_type = get_cycle_bond_type()

        # in the first run of the loop this is unnecessary, but is better to
        # just do it once than flag it the whole time
        template_coords[:, :] = NAN
        bb[:, :] = NAN
        bb_CO[:, :] = NAN
        bb_NH[:, :] = NAN
        for _mask, _coords in ss_masks:
            _coords[:, :] = NAN

        bb[:3, :] = seed_coords  # this contains a dummy coord at position 0

        # add N-terminal hydrogens to the origin

        bbi = 1  # starts at 1 because there are two dummy atoms
        bbi0_R_CLEAR()
        bbi0_R_APPEND(bbi)

        COi = 0  # carbonyl atoms
        COi0_R_CLEAR()
        COi0_R_APPEND(COi)

        # residue integer number
        current_res_number = 0
        res_R_CLEAR()
        res_R_APPEND(current_res_number)

        backbone_done = False
        number_of_trials = 0
        # TODO: use or not to use number_of_trials2? To evaluate in future.
        number_of_trials2 = 0
        number_of_trials3 = 0
        # run this loop until a specific BREAK is triggered
        while 1:  # 1 is faster than True :-)
            #print(bbi)

            # I decided to use an if-statement here instead of polymorph
            # the else clause to a `generative_function` variable because
            # the resulting overhead from the extra function call and
            # **kwargs handling was greater then the if-statement processing
            # https://pythonicthoughtssnippets.github.io/2020/10/21/PTS14-quick-in-if-vs-polymorphism.html
            if generative_function:
                agls = generative_function(
                    nres=RINT(1, 6),
                    cres=calc_residue_num_from_index(bbi)
                    )

            else:
                # following `aligndb` function,
                # `angls` will always be cyclic with:
                # omega - phi - psi - omega - phi - psi - (...)
                #agls = angles[RC(slices), :].ravel()
                # agls = angles[:, :].ravel()

                #primer_template = get_idx_primer_njit(
                #    all_atom_input_seq,
                #    RC(slices_dict_keys, p=XMERPROBS),
                #    calc_residue_num_from_index(bbi - 1),
                #    )

                # algorithm for adjacent building
                # TODO
                # primer_template here is used temporarily, and needs to be
                # removed when get_adj becomes an option
                primer_template, agls = GET_ADJ(bbi - 1)

            # index at the start of the current cycle
            PRIMER = cycle(primer_template)
            try:
                for (omg, phi, psi) in zip(agls[0::3], agls[1::3], agls[2::3]):

                    current_res_number = calc_residue_num_from_index(bbi - 1)

                    # assert the residue being built is of the same nature as the one in the angles
                    # TODO: remove this assert
                    n_ = next(PRIMER)
                    assert all_atom_input_seq[current_res_number] == n_, (all_atom_input_seq[current_res_number], n_)

                    curr_res, tpair = GET_TRIMER_SEQ(
                        all_atom_input_seq,
                        current_res_number,
                        )
                    torpair = f'{RRD10(phi)},{RRD10(psi)}'

                    for torsion_angle in (omg, phi, psi):

                        _bt = next(bond_type)

                        try:
                            _bend_angle = RC(BGEO_full[_bt][curr_res][tpair][torpair])  # noqa: E501
                        except KeyError:
                            try:
                                _bend_angle = RC(BGEO_trimer[_bt][curr_res][tpair])  # noqa: E501
                            except KeyError:
                                _bend_angle = RC(BGEO_res[_bt][curr_res])

                        _bond_lens = next(bond_lens)[curr_res]

                        bb_real[bbi, :] = MAKE_COORD_Q_LOCAL(
                            bb[bbi - 1, :],
                            bb[bbi, :],
                            bb[bbi + 1, :],
                            _bond_lens,
                            _bend_angle,
                            torsion_angle,
                            )
                        bbi += 1

                    try:
                        co_bend = RC(BGEO_full['Ca_C_O'][curr_res][tpair][torpair])  # noqa: E501
                    except KeyError:
                        try:
                            co_bend = RC(BGEO_trimer['Ca_C_O'][curr_res][tpair])
                        except KeyError:
                            co_bend = RC(BGEO_res['Ca_C_O'][curr_res])

                    bb_CO[COi, :] = MAKE_COORD_Q_PLANAR(
                        bb_real[bbi - 3, :],
                        bb_real[bbi - 2, :],
                        bb_real[bbi - 1, :],
                        distance=DISTANCE_C_O,
                        bend=co_bend
                        )
                    COi += 1

            except IndexError:
                # IndexError happens when the backbone is complete
                # in this protocol the last atom build was a carbonyl C
                # bbi is the last index of bb + 1, and the last index of
                # bb_real + 2

                # activate flag to finish loop at the end
                backbone_done = True

                # add the carboxyls
                template_coords[TEMPLATE_MASKS.cterm] = \
                    MAKE_COORD_Q_COO_LOCAL(bb[-2, :], bb[-1, :])

            # Adds N-H Hydrogens
            # Not a perfect loop. It repeats for Hs already placed.
            # However, was a simpler solution than matching the indexes
            # and the time cost is not a bottle neck.
            _ = ~ISNAN(bb_real[bb_NH_nums_p1, 0])
            for k, j in zip(bb_NH_nums[_], bb_NH_idx[_]):

                bb_NH[j, :] = MAKE_COORD_Q_PLANAR(
                    bb_real[k + 1, :],
                    bb_real[k, :],
                    bb_real[k - 1, :],
                    distance=DISTANCE_NH,
                    bend=BUILD_BEND_H_N_C,
                    )

            # Adds sidechain template structures
            for res_i in range(res_R[-1], current_res_number + 1):  # noqa: E501

                _sstemplate, _sidechain_idxs = \
                    SIDECHAIN_TEMPLATES[template_seq_3l[res_i]]

                sscoords = PLACE_SIDECHAIN_TEMPLATE(
                    bb_real[res_i * 3:res_i * 3 + 3, :],  # from N to C
                    _sstemplate,
                    )

                ss_masks[res_i][1][:, :] = sscoords[_sidechain_idxs]

            # Transfers coords to the main coord array
            for _smask, _sidecoords in ss_masks[:current_res_number + 1]:
                template_coords[_smask] = _sidecoords

            # / Place coordinates for energy calculation
            #
            # use `bb_real` to do not consider the initial dummy atom
            template_coords[TEMPLATE_MASKS.bb3] = bb_real
            template_coords[TEMPLATE_MASKS.COs] = bb_CO
            template_coords[TEMPLATE_MASKS.NHs] = bb_NH

            if len(bbi0_register) == 1:
                # places the N-terminal Hs only if it is the first
                # fragment being built
                _ = PLACE_SIDECHAIN_TEMPLATE(bb_real[0:3, :], N_TERMINAL_H)
                template_coords[TEMPLATE_MASKS.Hterm, :] = _[3:, :]
                current_Hterm_coords = _[3:, :]
                del _

                # rotating the N-term H's is not needed for G and P
                if template_input_seq[0] not in ('G', 'P'):
                    # rotates only if the first residue is not an
                    # alanie

                    # measure torsion angle reference H1 - HA
                    _h1_ha_angle = CALC_TORSION_ANGLES(
                        template_coords[TEMPLATE_MASKS.H2_N_CA_CB, :]
                        )[0]

                    # given any angle calculated along an axis, calculate how
                    # much to rotate along that axis to place the
                    # angle at 60 degrees
                    _rot_angle = _h1_ha_angle % PI2 - RAD_60

                    current_Hterm_coords = ROT_COORDINATES(
                        template_coords[TEMPLATE_MASKS.Hterm, :],
                        template_coords[1] / NORM(template_coords[1]),
                        _rot_angle,
                        )

                    template_coords[TEMPLATE_MASKS.Hterm, :] = current_Hterm_coords  # noqa: E501
            # ?

            total_energy = TEMPLATE_EFUNC(template_coords)

            if ANY(total_energy > energy_threshold_backbone):
                #print('---------- energy positive')
                # reset coordinates to the original value
                # before the last fragment added

                # reset the same fragment maximum 5 times,
                # after that reset also the fragment before
                try:
                    if number_of_trials > 30:
                        bbi0_R_POP()
                        COi0_R_POP()
                        res_R_POP()
                        number_of_trials = 0
                        number_of_trials2 += 1

                    if number_of_trials2 > 5:
                        bbi0_R_POP()
                        COi0_R_POP()
                        res_R_POP()
                        number_of_trials2 = 0
                        number_of_trials3 += 1

                    if number_of_trials3 > 5:
                        bbi0_R_POP()
                        COi0_R_POP()
                        res_R_POP()
                        number_of_trials3 = 0

                    _bbi0 = bbi0_register[-1]
                    _COi0 = COi0_register[-1]
                    _resi0 = res_R[-1]
                except IndexError:
                    # if this point is reached,
                    # we erased until the beginning of the conformer
                    # discard conformer, something went really wrong
                    broke_on_start_attempt = True
                    break  # conformer while loop, starts conformer from scratch

                # clean previously built protein fragment
                bb_real[_bbi0:bbi, :] = NAN
                bb_CO[_COi0:COi, :] = NAN

                # reset also indexes
                bbi = _bbi0
                COi = _COi0
                current_res_number = _resi0

                # coords needs to be reset because size of protein next
                # fragments may not be equal
                template_coords[:, :] = NAN
                template_coords[TEMPLATE_MASKS.Hterm, :] = current_Hterm_coords

                # prepares cycles for building process
                # this is required because the last fragment created may have been
                # the final part of the conformer
                if backbone_done:
                    bond_lens = get_cycle_distances_backbone()
                    bond_type = get_cycle_bond_type()

                # we do not know if the next fragment will finish the protein
                # or not
                backbone_done = False
                number_of_trials += 1
                continue  # send back to the fragment while loop

            # if the conformer is valid
            number_of_trials = 0
            bbi0_R_APPEND(bbi)
            COi0_R_APPEND(COi)
            # the residue where the build process stopped
            res_R_APPEND(current_res_number)

            if backbone_done:
                # this point guarantees all protein atoms are built
                break  # fragment while loop
        # END of fragment while loop, go up and build the next fragment

        if broke_on_start_attempt:
            start_attempts += 1
            if start_attempts > max_start_attempts:
                log.error(
                    'Reached maximum amount of re-starts. Canceling... '
                    f'Built a total of {conf_n} conformers.'
                    )
                return
            broke_on_start_attempt = False
            continue  # send back to the fragment while loop

        # we do not want sidechains at this point
        all_atom_coords[ALL_ATOM_MASKS.bb4] = template_coords[TEMPLATE_MASKS.bb4]  # noqa: E501
        all_atom_coords[ALL_ATOM_MASKS.NHs] = template_coords[TEMPLATE_MASKS.NHs]  # noqa: E501
        all_atom_coords[ALL_ATOM_MASKS.Hterm] = template_coords[TEMPLATE_MASKS.Hterm]  # noqa: E501
        all_atom_coords[ALL_ATOM_MASKS.cterm, :] = template_coords[TEMPLATE_MASKS.cterm, :]  # noqa: E501

        if with_sidechains:

            # this is uniformed API for all build_sidechains
            _mask, _new_sd_coords = build_sidechains(template_coords)

            if _new_sd_coords is None:
                _emsg = (
                    "Could not find a solution for sidechains, "
                    "discarding the conformer...")
                log.info(seed_report(_emsg))
                continue

            all_atom_coords[_mask] = _new_sd_coords

            total_energy = ALL_ATOM_EFUNC(all_atom_coords)

            if ANY(total_energy > energy_threshold_sidechains):
                _msg = (
                    'Conformer with energy higher than allowed threshold '
                    '- discarded.'
                    )
                log.info(seed_report(_msg))
                continue

        _total_energy = np.nansum(total_energy)
        _msg = f'finished conf: {conf_n} with energy {_total_energy}'
        log.info(seed_report(_msg))

        yield SUM(total_energy), all_atom_coords
        conf_n += 1


def gen_PDB_from_conformer(
        input_seq_3_letters,
        atom_labels,
        residues,
        coords,
        ALF=atom_line_formatter,
        ):
    """."""
    lines = []
    LINES_APPEND = lines.append
    ALF_FORMAT = ALF.format
    resi = -1

    # this is possible ONLY because there are no DOUBLE CHARS atoms
    # in the atoms that constitute a protein chain
    ATOM_LABEL_FMT = ' {: <3}'.format

    assert len(atom_labels) == coords.shape[0]

    atom_i = 1
    for i in range(len(atom_labels)):

        if np.isnan(coords[i, 0]):
            continue

        if atom_labels[i] == 'N':
            resi += 1
            current_residue = input_seq_3_letters[resi]
            current_resnum = residues[i]

        atm = atom_labels[i].strip()
        ele = atm.lstrip('123')[0]

        if len(atm) < 4:
            atm = ATOM_LABEL_FMT(atm)

        LINES_APPEND(ALF_FORMAT(
            'ATOM',
            atom_i,
            atm,
            '',
            current_residue,
            'A',
            current_resnum,
            '',
            coords[i, 0],
            coords[i, 1],
            coords[i, 2],
            0.0,
            0.0,
            '',
            ele,
            '',
            ))

        atom_i += 1

    return '\n'.join(lines)

def get_adjacent_angles(
        options,
        probs,
        seq,
        db,
        slice_dict,
        csss,
        residue_replacements=None,
        ):
    """
    Get angles to build the next adjacent protein fragment.

    Parameters
    ----------
    options : list
        The length of the possible fragment sizes.

    probs : list
        A list with the relative probabilites to select from `options`.

    seq : str
        The conformer sequence.

    db : dict-like
        The angle omega/phi/psi database.

    slice_dict : dict-like
        A dictionary containing the fragments strings as keys and as values
        lists with slice objects.

    csss : dict-like
        A dictionary containing probabilities of secondary structures per
        amino acid residue position.
    """
    residue_replacements = residue_replacements or {}
    probs = fill_list(probs, 0, len(options))

    # prepares helper lists
    lss = []  # list of possible secondary structures in case `csss` is given
    lssprobs = []  # list of possible ss probabilities in case `csss` is given
    lssE, lssprobsE = lss.extend, lssprobs.extend
    lssC, lssprobsC = lss.clear, lssprobs.clear

    def func(
            aidx,
            CRNFI=calc_residue_num_from_index,
            RC=np.random.choice,
            GSCNJIT=get_seq_chunk_njit,
            BRS=build_regex_substitutions,
            ):

        # calculates the current residue number from the atom index
        cr = CRNFI(aidx)

        # chooses the size of the fragment from pre-configured range of sizes
        plen = RC(options, p=probs)
        # defines the fragment identity accordingly
        primer_template = GSCNJIT(seq, cr, plen)
        _ori_template = primer_template
        next_residue = GSCNJIT(seq, cr + plen, 1)

        # recalculates the plen to avoid plen/template inconsistencies that
        # occur if the plen is higher then the number of
        # residues until the end of the protein.
        plen = len(primer_template)

        pt_sub = BRS(primer_template, residue_replacements)
        while plen > 0:
            if next_residue == 'P':
                pt_sub = f'{pt_sub}_P'

            try:
                if csss:
                    #matches current residue to build with residue number in CSSS
                    cr_plus_1 = str(cr + 1)

                    # clear lists
                    lssC()
                    lssprobsC()

                    # adds possible secondary structure for the residue
                    # the first residue of the fragment
                    lssE(csss[cr_plus_1].keys())
                    # adds SS probabilities for the same residue
                    lssprobsE(csss[cr_plus_1].values())

                    # based on the probabilities, select a SS for residue in question
                    pcsss = RC(lss, p=lssprobs)
                    angles = db[RC(slice_dict[plen][pt_sub][pcsss]), :].ravel()

                else:
                    angles = db[RC(slice_dict[plen][pt_sub]), :].ravel()

            except (KeyError, ValueError):
                # walks back one residue
                plen -= 1
                next_residue = primer_template[-1]
                primer_template = primer_template[:-1]
                pt_sub = BRS(primer_template, residue_replacements)
            else:
                break
        else:
            # raise AssertionError to avoid `python -o` silencing
            _emsg = (
                "The code should not arrive here. "
                "If it does, it may mean no matches were found for fragment "
                f"{_ori_template!r} down to the single residue."
                )
            raise AssertionError(_emsg)

        if next_residue == 'P':
            # because angles have the proline information
            return primer_template + 'P', angles
        else:
            return primer_template, angles

    return func


if __name__ == "__main__":
    libcli.maincli(ap, main)<|MERGE_RESOLUTION|>--- conflicted
+++ resolved
@@ -179,64 +179,11 @@
     )
 
 #########################################
-<<<<<<< HEAD
-ap.add_argument(
-    '--dloop-off',
-    help='Sampling loops is active by default. Use this flag to deactivate it.',
-    action="store_true",
-    )
-
-ap.add_argument(
-    '--dhelix',
-    help=(
-        'Samples the database also for helix segments. '
-        'This feature can be used in combination with --dstrand.'
-        'To explore the three secondary structures, activate --dhelix and '
-        '--dstrand, loop search is always active. '
-        'These features need to be used in combination with the `-rd` flag '
-        'in `idpconfgen sscalc`.'
-        ),
-    action="store_true",
-    )
-
-ap.add_argument(
-    '--dstrand',
-    help=(
-        'Samples the database also for strand segments. '
-        'See help for `--dhelix`.'
-        ),
-    action="store_true",
-    )
-
-ap.add_argument(
-    '--dany',
-    help=(
-        'Samples the database based on sequence identity only. '
-        'Activating this option disregards any secondary structure annotation. '
-        'Requires --dloop-off.'
-        ),
-    action="store_true",
-    )
-
-ap.add_argument(
-    '--duser',
-    help=(
-        'NOTE: Very advanced users only. Use this option to define your own '
-        'regular expressions for the database sampling process. '
-        'You only want to use this option if you know how the code works '
-        'internally. Use this option instead of --dhelix, --dstrand, '
-        '--dany. Requires --dloop-off.'
-        ),
-    default=None,
-    nargs='+',
-    )
-=======
 libcli.add_argument_dloopoff(ap)
 libcli.add_argument_dhelix(ap)
 libcli.add_argument_dstrand(ap)
 libcli.add_argument_dany(ap)
 libcli.add_argument_duser(ap)
->>>>>>> 1ae7cc32
 #########################################
 
 ap.add_argument(
